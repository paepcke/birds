"""
Functions involved in downloading birds from xeno-canto and afiltering, augmenting, and sorting those downloads.
"""
import requests
import json
import numpy as np
import matplotlib.pyplot as plt
from scipy import signal
from scipy.signal import butter
from scipy.signal import lfilter
import soundfile as sf
import librosa
import librosa.display
import noisereduce as nr
import os
import sys
import logging as log

# A list of the scientific names for the bird species in this study

# List of bird species to download. List of tuples (species_name, split call and song?)
# Not in list but was previously in this set: 'Catharus+ustulatus',
BIRD_LIST = [('Amazilia+decora', True), ('Arremon+aurantiirostris', True),
             ('Corapipo+altera', True),
             ('Dysithamnus+mentalis', True),
             ('Empidonax+flaviventris', False), ('Euphonia+imitans', False),
             ('Henicorhina+leucosticta', True), ('Hylophilus+decurtatus', False),
             ('Lophotriccus+pileatus', True),
             ('Parula+pitiayumi', True),
             ('Tangara+gyrola', False), ('Tangara+icterocephala', False)
            ]

<<<<<<< HEAD
def folder_prefix(birdname):
    name_list = birdname.split('+')
    #Folder prefix is first three letters of first and second part of birdname
    folder_prefix = name_list[0][:3] + name_list[1][:3]
    return folder_prefix.upper()
=======
birds = ['Tangara+gyrola', 'Amazilia+decora', 'Hylophilus+decurtatus', 'Arremon+aurantiirostris',
         'Dysithamnus+mentalis', 'Lophotriccus+pileatus', 'Euphonia+imitans', 'Tangara+icterocephala',
         'Catharus+ustulatus', 'Parula+pitiayumi', 'Henicorhina+leucosticta', 'Corapipo+altera',
         'Empidonax+flaviventris']
>>>>>>> ff2bbc56

def download_bird_samples(birds, out_dir, num_samples_per_species):
    """
    Wrapper function for downloading birds. Iterates through list birds and calls download function for each
    species.
    """
    for birdname, split_call_song in birds:
        # download samples from zeno-canto
        num_records = download_bird(birdname, out_dir, folder_prefix(birdname), split_call_song, to_download=num_samples_per_species)
        print(f"Downloaded {num_records} records for {birdname}.")

def download_bird(birdname, out_dir, folder_prefix, split_call_song, to_download = -1):
    """
    Downloads all recording of a specifc bird species from zeno-canto

    :param bird: the scientific name of the bird to be downloaded
    :type bird: str
    :param out_dir: the relative or absolute file path to a directory to put the output files
    :type out_dir: str
    :returns num: returns the number of records downloaded for the bird
    """
    # Create folders for samples to go in
    # TODO: once merged with takao branch, use utils.make_folder
    if split_call_song:
        # Make folder for call and song
        if not os.path.exists(os.path.join(out_dir, folder_prefix + "_S")):
            os.mkdir(os.path.join(out_dir, folder_prefix + "_S"))
        if not os.path.exists(os.path.join(out_dir, folder_prefix + "_C")):
            os.mkdir(os.path.join(out_dir, folder_prefix + "_C"))
    else:
        # Make one folder for the species
        if not os.path.exists(os.path.join(out_dir, folder_prefix)):
            os.mkdir(os.path.join(out_dir, folder_prefix))

    response = requests.get("https://www.xeno-canto.org/api/2/recordings?query=" + birdname + "+len:5-60+q_gt:C")
    data = response.json()

    num_downloaded = 0
    to_download = len(data['recordings']) if to_download == -1 else to_download
    print(f"Request for {birdname} returned {len(data['recordings'])} recordings. ")
    for record in data['recordings']: # each bird may have multiple records
        #download file
        url = 'http:' + record['url'] + '/download'
        try:
            birdsong = requests.get(url)
        except:
            print(f"Could not download url: {url}")
            continue
        #write to file
        record_name = record['gen'] + record['sp'] + record['id']
        if split_call_song:
            if isinstance(record['type'], str):
                type_list = record['type'].lower()
            else:
                type_list = [type.lower() for type in record['type']]
            if 'song' in type_list:
                folder_name = folder_prefix + "_S"
            elif 'call' in type_list:
                folder_name = folder_prefix + "_C"
            else:
                folder_name = folder_prefix
                print(f"Unknown record type: type_list = {type_list}. Skipping {record_name}...")
                continue
            filepath = os.path.join(out_dir, folder_name, record_name) + '.wav'
        else:
            filepath = os.path.join(out_dir, folder_prefix, record_name) + '.wav'

        with open(filepath, 'wb') as f:
            f.write(birdsong.content)
        num_downloaded += 1
        if num_downloaded == to_download: break
    return num_downloaded


def get_data(birdname, in_dir, out_dir):
    """
    Opens a specifc recording of a bird, filters the audio and saves the new version.

    :param birdname: the bird's scientific name + recording id
    :type birdname: str
    :param in_dir: the relative or absolute file path to a directory to fetch the files from
    :type in_dir: str
    :param out_dir: the relative or absolute file path to a directory to put the output files
    :type out_dir: str
    """
    # read back from file
    filepath = os.path.join(in_dir, birdname)

    audiotest, sr = librosa.load(filepath, sr=None)
    dur = librosa.get_duration(audiotest, sr)

    # split the audio and filter
    for i in range(0, int(dur/5)):
        audio, sr = librosa.load(filepath, offset=5.0 * i, duration=5.0, sr=None)
        # filter the bird audio
        audio = filter_bird(birdname, audio, sr)
        # output the filtered audio
        outfile = os.path.join(out_dir, birdname[:len(birdname) - 4]) + str(i) + ".wav"
        librosa.output.write_wav(outfile, audio, sr)


def filter_bird(birdname, audio, sr):
    """
    Opens a specifc recording of a bird, filters the audio and converts it to a spectrogram which is saved.

    :param birdname: the bird's scientific name + recording id
    :type birdname: str
    :param audio: the librosa audio data of the 5s recording to be filtered
    :type audio: audio time
    :param sr: the sample rate of the audio
    :type sr: int
    :returns output: the filtered recording audio time series
    """
    #bandpass
    b, a = define_bandpass(500, 8000, sr) # filters out anything not between 0.5 and 8khz
    output = lfilter(b, a, audio)

    # noise reduction - easier to listen to for a human, harder for the model to classify
    # select section of data that is noise
    #noisy_part = output[0:1000]
    # perform noise reduction
    #output =  nr.reduce_noise(audio_clip=output, noise_clip=noisy_part, verbose=True, n_grad_freq=0, n_std_thresh=2)

    # normalize the volume
    return output / np.max(output)


def define_bandpass(lowcut, highcut, sr, order = 2):
    """
    The defintion and implementation of the bandpass filter

    :param highcut: the highcut frequency for the bandpass filter
    :type highcut: int
    :param lowcut: the lowcut frequency for the bandpass filter
    :type lowcut: int
    :param sr: the sample rate of the audio
    :type sr: int
    :param order: the order of the filter
    :type order: int
    :returns b, a: Numerator (b) and denominator (a) polynomials of the IIR filter. Only returned if output='ba'.
    """
    nyq = 0.5 * sr
    low = lowcut / nyq
    high = highcut / nyq
    b, a = butter(order, [low, high], btype = 'band')
    return b, a


def create_spectrogram(birdname, in_dir, out_dir, n_mels=128):
    """
    Filters audio and converts it to a spectrogram which is saved.

    :param birdname: the bird's scientific name + recording id
    :type birdname: str
    :param instance: which chronological 5s segment of the orginal recording recording this clip is from
    :type instance: int
    :param audio: the librosa audio data of the 5s recording to be filtered
    :type audio: audio time
    :param sr: the sample rate of the audio
    :type sr: int
    :param out_dir: the relative or absolute file path to a directory to put the output files
    :type out_dir: str
    :param n_mels: the number of mel bands in the spectrogram
    :type n_mels: int
    """
    # create a mel spectrogram
    spectrogramfile = os.path.join(out_dir, birdname[:-len(".wav")]) + '.png'
    log.info(f"Creating spectrogram: {spectrogramfile}")
    audio, sr = librosa.load(os.path.join(in_dir, birdname))
    log.info(f"Audio len: {len(audio)/sr}")
    mel = librosa.feature.melspectrogram(audio, sr=sr, n_mels=n_mels)
    # create a logarithmic mel spectrogram
    log_mel = librosa.power_to_db(mel, ref=np.max)
    # create an image of the spectrogram and save it as file
    plt.figure(figsize=(6.07, 2.02))
    librosa.display.specshow(log_mel, sr=sr, x_axis='time', y_axis='mel', cmap='gray_r')
    plt.tight_layout()
    plt.axis('off')

    plt.savefig(spectrogramfile, dpi=100, bbox_inches='tight', pad_inches=0, format='png', facecolor='none')
    plt.close()


if __name__ == '__main__':
    """
    Parses the command line parameters and calls the appropriate functions..
    """
<<<<<<< HEAD
    if len(sys.argv) <= 5:

        if sys.argv[1] in ["-d", "-da"]:  # user wants to download, second argument is the bird name, third is directory to save download
            # if -d download only for input bird, otherwise download all birds in birds list
            if sys.argv[1] == "-d":
                filepath_out = str(sys.argv[3])
                input_birdname = sys.argv[2].split(',')
                if len(input_birdname) == 2:
                    birds = [(input_birdname[0], input_birdname[1] == "True")]
                else:
                    print("ERROR: specify birdname in format: birdn_name,True/False")
                # if there is a fifth argument, it specifies samples per species. -1 to download all samples
                num_samples_per_species = int(sys.argv[4]) if len(sys.argv) == 5 else -1
=======
    if len(sys.argv) == 4 or sys.argv[4] == "-v":
        filepath_in = str(sys.argv[2])
        filepath_out = str(sys.argv[3])
        if len(sys.argv) == 5: # if verbose flag used
            log.basicConfig(format="%(levelname)s: %(message)s", level=log.INFO)
        else:
            log.basicConfig(format="%(levelname)s: %(message)s")
        download = False
        for sample in os.listdir(filepath_in):
            # instance = ""
            if sys.argv[1] == "-f": # filter and split the data
                get_data(sample, filepath_in, filepath_out)
            elif sys.argv[1] == "-s": # convert to a spectrogram
                create_spectrogram(sample, filepath_in, filepath_out)
            elif sys.argv[1] == "-d": # download samples from zeno-canto
                download = True
                break
>>>>>>> ff2bbc56
            else:
                birds = BIRD_LIST
                # if there is a fourth argument, it specifies samples per species. -1 to download all samples
                num_samples_per_species = int(sys.argv[3]) if len(sys.argv) == 4 else -1
                # for -da flag, file_out path is specified afer flag
                filepath_out = str(sys.argv[2])

            download_bird_samples(birds, filepath_out, num_samples_per_species)

        elif sys.argv[1] in ["-f", "-s"]:  # these flags can only be used after sample(s) are downloaded
            filepath_in = str(sys.argv[2])
            filepath_out = str(sys.argv[3])
            for sample in os.listdir(filepath_in):
                audio, sr = librosa.load(os.path.join(filepath_in, sample))
                instance = ""
                if sys.argv[1] == "-f": # filter and split the data
                    get_data(sample, filepath_in, filepath_out)
                elif sys.argv[1] == "-s": # convert to a spectrogram
                    create_spectrogram(sample, instance, audio, sr, filepath_out, filepath_in)
        else:
            print("ERROR: invalid flag argument. \n Accepted flags: -d, -da, -f, -s")
    else:
        print(f"ERROR: invlaid number of arguments: Given {len(sys.argv)} arguments")<|MERGE_RESOLUTION|>--- conflicted
+++ resolved
@@ -30,18 +30,11 @@
              ('Tangara+gyrola', False), ('Tangara+icterocephala', False)
             ]
 
-<<<<<<< HEAD
 def folder_prefix(birdname):
     name_list = birdname.split('+')
     #Folder prefix is first three letters of first and second part of birdname
     folder_prefix = name_list[0][:3] + name_list[1][:3]
     return folder_prefix.upper()
-=======
-birds = ['Tangara+gyrola', 'Amazilia+decora', 'Hylophilus+decurtatus', 'Arremon+aurantiirostris',
-         'Dysithamnus+mentalis', 'Lophotriccus+pileatus', 'Euphonia+imitans', 'Tangara+icterocephala',
-         'Catharus+ustulatus', 'Parula+pitiayumi', 'Henicorhina+leucosticta', 'Corapipo+altera',
-         'Empidonax+flaviventris']
->>>>>>> ff2bbc56
 
 def download_bird_samples(birds, out_dir, num_samples_per_species):
     """
@@ -229,7 +222,6 @@
     """
     Parses the command line parameters and calls the appropriate functions..
     """
-<<<<<<< HEAD
     if len(sys.argv) <= 5:
 
         if sys.argv[1] in ["-d", "-da"]:  # user wants to download, second argument is the bird name, third is directory to save download
@@ -243,25 +235,6 @@
                     print("ERROR: specify birdname in format: birdn_name,True/False")
                 # if there is a fifth argument, it specifies samples per species. -1 to download all samples
                 num_samples_per_species = int(sys.argv[4]) if len(sys.argv) == 5 else -1
-=======
-    if len(sys.argv) == 4 or sys.argv[4] == "-v":
-        filepath_in = str(sys.argv[2])
-        filepath_out = str(sys.argv[3])
-        if len(sys.argv) == 5: # if verbose flag used
-            log.basicConfig(format="%(levelname)s: %(message)s", level=log.INFO)
-        else:
-            log.basicConfig(format="%(levelname)s: %(message)s")
-        download = False
-        for sample in os.listdir(filepath_in):
-            # instance = ""
-            if sys.argv[1] == "-f": # filter and split the data
-                get_data(sample, filepath_in, filepath_out)
-            elif sys.argv[1] == "-s": # convert to a spectrogram
-                create_spectrogram(sample, filepath_in, filepath_out)
-            elif sys.argv[1] == "-d": # download samples from zeno-canto
-                download = True
-                break
->>>>>>> ff2bbc56
             else:
                 birds = BIRD_LIST
                 # if there is a fourth argument, it specifies samples per species. -1 to download all samples
