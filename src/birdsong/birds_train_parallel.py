--- conflicted
+++ resolved
@@ -26,17 +26,10 @@
 
     import pydevd
     global pydevd
-<<<<<<< HEAD
-    
-    # Uncomment if you want to 
-    # pause before running the body
-    # below. Equivalent to a breakpoint:
-=======
     # Uncomment the following if you
     # want to break right on entry of
     # this module. But you can instead just
     # set normal Eclipse breakpoints:
->>>>>>> 4d4a8921
     
     #pydevd.settrace('localhost', port=5678)
 #***************** 
